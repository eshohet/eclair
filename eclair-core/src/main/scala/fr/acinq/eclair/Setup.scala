--- conflicted
+++ resolved
@@ -1,6 +1,7 @@
 package fr.acinq.eclair
 
 import java.io.File
+import java.net.InetSocketAddress
 
 import akka.actor.{ActorRef, ActorSystem, Props, SupervisorStrategy}
 import akka.util.Timeout
@@ -43,13 +44,9 @@
 
   val bitcoin = if (spv) {
     logger.warn("EXPERIMENTAL SPV MODE ENABLED!!!")
-<<<<<<< HEAD
-    val bitcoinjKit = new BitcoinjKit(chain, datadir)
-=======
     val staticPeers = config.getConfigList("bitcoinj.static-peers").map(c => new InetSocketAddress(c.getString("host"), c.getInt("port"))).toList
     logger.info(s"using staticPeers=$staticPeers")
     val bitcoinjKit = new BitcoinjKit(chain, datadir, staticPeers)
->>>>>>> 183addb1
     Left(bitcoinjKit)
   } else ???
 
