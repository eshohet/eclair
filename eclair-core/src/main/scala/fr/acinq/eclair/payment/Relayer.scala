--- conflicted
+++ resolved
@@ -57,9 +57,8 @@
       context become main(channelUpdates + (channelUpdate.shortChannelId -> channelUpdate))
 
     case ForwardAdd(add) =>
-<<<<<<< HEAD
       log.debug(s"received forwarding request for htlc #${add.id} paymentHash=${add.paymentHash} from channelId=${add.channelId} ")
-      Try(Sphinx.parsePacket(nodeParams.privateKey, add.paymentHash, add.onionRoutingPacket))
+      Sphinx.parsePacket(nodeParams.privateKey, add.paymentHash, add.onionRoutingPacket)
         .flatMap {
           case Sphinx.ParsedPacket(payload, nextPacket, sharedSecret) =>
             LightningMessageCodecs.perHopPayloadCodec.decode(BitVector(payload.data)) match {
@@ -69,13 +68,6 @@
         } match {
         case Success((perHopPayload, nextPacket, _)) if nextPacket.isLastPacket =>
           val cmd = perHopPayload match {
-=======
-      Sphinx.parsePacket(nodeParams.privateKey, add.paymentHash, add.onionRoutingPacket)
-          .map(parsedPacket => (LightningMessageCodecs.perHopPayloadCodec.decode(BitVector(parsedPacket.payload.data)), parsedPacket.nextPacket, parsedPacket.sharedSecret)) match {
-        case Success((Attempt.Successful(DecodeResult(perHopPayload, _)), nextPacket, _)) if nextPacket.isLastPacket =>
-          log.info(s"looks like we are the final recipient of htlc #${add.id}")
-          perHopPayload match {
->>>>>>> d3d51e10
             case PerHopPayload(_, finalAmountToForward, _) if finalAmountToForward > add.amountMsat =>
               Left(CMD_FAIL_HTLC(add.id, Right(FinalIncorrectHtlcAmount(add.amountMsat)), commit = true))
             case PerHopPayload(_, _, finalOutgoingCltvValue) if finalOutgoingCltvValue != add.expiry =>
