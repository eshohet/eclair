--- conflicted
+++ resolved
@@ -1037,38 +1037,22 @@
       val witness = tx.txIn(0).witness
       val extracted_opt = witness match {
         case ScriptWitness(Seq(localSig, paymentPreimage, htlcOfferedScript)) if paymentPreimage.size == 32 =>
-<<<<<<< HEAD
-          log.warning(s"extracted preimage=$paymentPreimage from tx=${Transaction.write(tx)} (claim-htlc-success)")
+          log.info(s"extracted preimage=$paymentPreimage from tx=$tx (claim-htlc-success)")
           Some(paymentPreimage)
         case ScriptWitness(Seq(BinaryData.empty, remoteSig, localSig, paymentPreimage, htlcReceivedScript)) if paymentPreimage.size == 32 =>
-          log.warning(s"extracted preimage=$paymentPreimage from tx=${Transaction.write(tx)} (htlc-success)")
+          log.info(s"extracted preimage=$paymentPreimage from tx=$tx (htlc-success)")
           Some(paymentPreimage)
         case ScriptWitness(Seq(BinaryData.empty, remoteSig, localSig, BinaryData.empty, htlcOfferedScript)) =>
           val paymentHash160 = BinaryData(htlcOfferedScript.slice(109, 109 + 20))
-          log.warning(s"extracted paymentHash160=$paymentHash160 from tx=${Transaction.write(tx)} (htlc-timeout)")
+          log.info(s"extracted paymentHash160=$paymentHash160 from tx=$tx (htlc-timeout)")
           Some(paymentHash160)
         case ScriptWitness(Seq(remoteSig, BinaryData.empty, htlcReceivedScript)) =>
           val paymentHash160 = BinaryData(htlcReceivedScript.slice(69, 69 + 20))
-          log.warning(s"extracted paymentHash160=$paymentHash160 from tx=${Transaction.write(tx)} (claim-htlc-timeout)")
+          log.info(s"extracted paymentHash160=$paymentHash160 from tx=$tx (claim-htlc-timeout)")
           Some(paymentHash160)
         case _ =>
           // this is not an htlc witness (we don't watch only htlc outputs)
           None
-=======
-          log.warning(s"extracted preimage=$paymentPreimage from tx=$tx (claim-htlc-success)")
-          paymentPreimage
-        case ScriptWitness(Seq(BinaryData.empty, remoteSig, localSig, paymentPreimage, htlcReceivedScript)) if paymentPreimage.size == 32 =>
-          log.warning(s"extracted preimage=$paymentPreimage from tx=$tx (htlc-success)")
-          paymentPreimage
-        case ScriptWitness(Seq(BinaryData.empty, remoteSig, localSig, BinaryData.empty, htlcOfferedScript)) =>
-          val paymentHash160 = BinaryData(htlcOfferedScript.slice(109, 109 + 20))
-          log.warning(s"extracted paymentHash160=$paymentHash160 from tx=$tx (htlc-timeout)")
-          paymentHash160
-        case ScriptWitness(Seq(remoteSig, BinaryData.empty, htlcReceivedScript)) =>
-          val paymentHash160 = BinaryData(htlcReceivedScript.slice(69, 69 + 20))
-          log.warning(s"extracted paymentHash160=$paymentHash160 from tx=$tx (claim-htlc-timeout)")
-          paymentHash160
->>>>>>> d3d51e10
       }
       extracted_opt map { extracted =>
         // we only consider htlcs in our local commitment, because we only care about outgoing htlcs, which disappear first in the remote commitment
