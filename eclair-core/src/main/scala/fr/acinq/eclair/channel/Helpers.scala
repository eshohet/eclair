--- conflicted
+++ resolved
@@ -216,11 +216,7 @@
     def generateTx(desc: String)(attempt: Try[TransactionWithInputInfo])(implicit log: LoggingAdapter): Option[TransactionWithInputInfo] = {
       attempt match {
         case Success(txinfo) =>
-<<<<<<< HEAD
-          log.info(s"tx generation success: desc=$desc txid=${txinfo.tx.txid} amount=${txinfo.tx.txOut.map(_.amount.amount).sum} tx=${Transaction.write(txinfo.tx)}")
-=======
-          log.warning(s"tx generation success: desc=$desc txid=${txinfo.tx.txid} amount=${txinfo.tx.txOut.map(_.amount.amount).sum} tx=${txinfo.tx}")
->>>>>>> d3d51e10
+          log.info(s"tx generation success: desc=$desc txid=${txinfo.tx.txid} amount=${txinfo.tx.txOut.map(_.amount.amount).sum} tx=${txinfo.tx}")
           Some(txinfo)
         case Failure(t: TxGenerationSkipped) =>
           log.info(s"tx generation skipped: desc=$desc reason: ${t.getMessage}")
